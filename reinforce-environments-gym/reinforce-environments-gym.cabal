--- conflicted
+++ resolved
@@ -1,16 +1,8 @@
-<<<<<<< HEAD
 -- This file has been generated from package.yaml by hpack version 0.28.2.
 --
 -- see: https://github.com/sol/hpack
 --
--- hash: 9d7b07958691b4afe5a21c4b84d1f136aa2f2045f555619675fa4074268ded48
-=======
--- This file has been generated from package.yaml by hpack version 0.20.0.
---
--- see: https://github.com/sol/hpack
---
--- hash: 93682e8bebd4ec4bf523db73580c4cf5555caeb86aab495781a343cd82ddd0d5
->>>>>>> bfffe755
+-- hash: f9195b74cbd80f06e5164b3099dd794a7f88c875959fa62146aabc39a9f10248
 
 name:           reinforce-environments-gym
 version:        0.0.1.0
@@ -34,12 +26,24 @@
   location: https://github.com/Sentenai/reinforce
 
 library
+  exposed-modules:
+      Environments.Gym.ClassicControl.AcrobotV1
+      Environments.Gym.ClassicControl.CartPoleV0
+      Environments.Gym.ClassicControl.CartPoleV1
+      Environments.Gym.ClassicControl.MountainCarContinuousV0
+      Environments.Gym.ClassicControl.MountainCarV0
+      Environments.Gym.ClassicControl.PendulumV0
+      Environments.Gym.Internal
+      Environments.Gym.ToyText.FrozenLakeV0
+  other-modules:
+      Paths_reinforce_environments_gym
+  reexported-modules:
+      Control.MonadEnv, Reinforce.Spaces.Action, Data.Logger, Data.Event, Reinforce.Spaces, Reinforce.Spaces.State
   hs-source-dirs:
       src
   default-extensions: MultiParamTypeClasses OverloadedStrings LambdaCase TypeFamilies
   ghc-options: -Wall -Wincomplete-uni-patterns -Wincomplete-record-updates
   build-depends:
-<<<<<<< HEAD
       aeson >=1.0
     , base >=4.9 && <5.0
     , dlist
@@ -54,26 +58,4 @@
     , text
     , transformers
     , vector
-=======
-      base
-    , gym-http-api
-    , http-client
-    , reinforce
-    , reinforce-environments
-    , reinforce-prelude
-    , servant-client
->>>>>>> bfffe755
-  exposed-modules:
-      Environments.Gym.ClassicControl.AcrobotV1
-      Environments.Gym.ClassicControl.CartPoleV0
-      Environments.Gym.ClassicControl.CartPoleV1
-      Environments.Gym.ClassicControl.MountainCarContinuousV0
-      Environments.Gym.ClassicControl.MountainCarV0
-      Environments.Gym.ClassicControl.PendulumV0
-      Environments.Gym.Internal
-      Environments.Gym.ToyText.FrozenLakeV0
-  other-modules:
-      Paths_reinforce_environments_gym
-  reexported-modules:
-      Control.MonadEnv, Reinforce.Spaces.Action, Data.Logger, Data.Event, Reinforce.Spaces, Reinforce.Spaces.State
   default-language: Haskell2010