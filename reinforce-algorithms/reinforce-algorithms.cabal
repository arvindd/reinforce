<<<<<<< HEAD
-- This file has been generated from package.yaml by hpack version 0.28.2.
--
-- see: https://github.com/sol/hpack
--
-- hash: b95a2055450576d3dfb47ada17960a4cfa34ffd17641fbd20785f95998f3544c

name:           reinforce-algorithms
version:        0.0.1.0
license-file:   ../LICENSE
=======
-- This file has been generated from package.yaml by hpack version 0.21.2.
--
-- see: https://github.com/sol/hpack
--
-- hash: 4f05ea760d2e265f96308dbf527c26ecb88980137ff6a794f496661491ddab18

name:           reinforce-algorithms
version:        0.1.0.0
license-file:   LICENSE
>>>>>>> bfffe755
build-type:     Simple
cabal-version:  >= 1.10

library
<<<<<<< HEAD
  hs-source-dirs:
      src
  default-extensions: BangPatterns FunctionalDependencies InstanceSigs LambdaCase MultiParamTypeClasses NamedFieldPuns OverloadedStrings ScopedTypeVariables ViewPatterns
  ghc-options: -Wall -Wincomplete-uni-patterns -Wincomplete-record-updates
  build-depends:
      base >=4.9 && <5.0
    , hashable
    , microlens-platform
    , mtl
    , reinforce ==0.0.1.0
    , transformers
    , unordered-containers >=0.2
=======
>>>>>>> bfffe755
  exposed-modules:
      Reinforce.Agents
      Reinforce.Agents.DoubleQTable
      Reinforce.Agents.QTable
      Reinforce.Algorithms.Double.Internal
      Reinforce.Algorithms.DoubleQLearning
      Reinforce.Algorithms.ExpectedSarsa
      Reinforce.Algorithms.Internal
      Reinforce.Algorithms.QLearning
      Reinforce.Algorithms.Sarsa
      Reinforce.Internal.MonadHistory
      Reinforce.Policy.EpsilonGreedy
  other-modules:
      Paths_reinforce_algorithms
<<<<<<< HEAD
=======
  hs-source-dirs:
      src
  default-extensions: BangPatterns FunctionalDependencies InstanceSigs LambdaCase MultiParamTypeClasses NamedFieldPuns NoImplicitPrelude OverloadedStrings ScopedTypeVariables ViewPatterns
  ghc-options: -Wall -Wincomplete-uni-patterns -Wincomplete-record-updates
  build-depends:
      base
    , reinforce
    , reinforce-prelude
  default-language: Haskell2010

test-suite spec
  type: exitcode-stdio-1.0
  main-is: Spec.hs
  other-modules:
      Paths_reinforce_algorithms
  hs-source-dirs:
      test
  default-extensions: BangPatterns FunctionalDependencies InstanceSigs LambdaCase MultiParamTypeClasses NamedFieldPuns NoImplicitPrelude OverloadedStrings ScopedTypeVariables ViewPatterns
  ghc-options: -Wall -Wincomplete-uni-patterns -Wincomplete-record-updates
  build-depends:
      QuickCheck
    , base
    , hspec
    , reinforce
    , reinforce-algorithms
    , reinforce-environments
    , reinforce-prelude
>>>>>>> bfffe755
  default-language: Haskell2010<|MERGE_RESOLUTION|>--- conflicted
+++ resolved
@@ -1,43 +1,16 @@
-<<<<<<< HEAD
 -- This file has been generated from package.yaml by hpack version 0.28.2.
 --
 -- see: https://github.com/sol/hpack
 --
--- hash: b95a2055450576d3dfb47ada17960a4cfa34ffd17641fbd20785f95998f3544c
+-- hash: 3d962e58c14d98fee67fdc75c9dbc2ef2d47210587614cfd5d6f6587f955fb39
 
 name:           reinforce-algorithms
 version:        0.0.1.0
-license-file:   ../LICENSE
-=======
--- This file has been generated from package.yaml by hpack version 0.21.2.
---
--- see: https://github.com/sol/hpack
---
--- hash: 4f05ea760d2e265f96308dbf527c26ecb88980137ff6a794f496661491ddab18
-
-name:           reinforce-algorithms
-version:        0.1.0.0
 license-file:   LICENSE
->>>>>>> bfffe755
 build-type:     Simple
 cabal-version:  >= 1.10
 
 library
-<<<<<<< HEAD
-  hs-source-dirs:
-      src
-  default-extensions: BangPatterns FunctionalDependencies InstanceSigs LambdaCase MultiParamTypeClasses NamedFieldPuns OverloadedStrings ScopedTypeVariables ViewPatterns
-  ghc-options: -Wall -Wincomplete-uni-patterns -Wincomplete-record-updates
-  build-depends:
-      base >=4.9 && <5.0
-    , hashable
-    , microlens-platform
-    , mtl
-    , reinforce ==0.0.1.0
-    , transformers
-    , unordered-containers >=0.2
-=======
->>>>>>> bfffe755
   exposed-modules:
       Reinforce.Agents
       Reinforce.Agents.DoubleQTable
@@ -52,34 +25,16 @@
       Reinforce.Policy.EpsilonGreedy
   other-modules:
       Paths_reinforce_algorithms
-<<<<<<< HEAD
-=======
   hs-source-dirs:
       src
-  default-extensions: BangPatterns FunctionalDependencies InstanceSigs LambdaCase MultiParamTypeClasses NamedFieldPuns NoImplicitPrelude OverloadedStrings ScopedTypeVariables ViewPatterns
+  default-extensions: BangPatterns FunctionalDependencies InstanceSigs LambdaCase MultiParamTypeClasses NamedFieldPuns OverloadedStrings ScopedTypeVariables ViewPatterns
   ghc-options: -Wall -Wincomplete-uni-patterns -Wincomplete-record-updates
   build-depends:
-      base
-    , reinforce
-    , reinforce-prelude
-  default-language: Haskell2010
-
-test-suite spec
-  type: exitcode-stdio-1.0
-  main-is: Spec.hs
-  other-modules:
-      Paths_reinforce_algorithms
-  hs-source-dirs:
-      test
-  default-extensions: BangPatterns FunctionalDependencies InstanceSigs LambdaCase MultiParamTypeClasses NamedFieldPuns NoImplicitPrelude OverloadedStrings ScopedTypeVariables ViewPatterns
-  ghc-options: -Wall -Wincomplete-uni-patterns -Wincomplete-record-updates
-  build-depends:
-      QuickCheck
-    , base
-    , hspec
-    , reinforce
-    , reinforce-algorithms
-    , reinforce-environments
-    , reinforce-prelude
->>>>>>> bfffe755
+      base >=4.9 && <5.0
+    , hashable
+    , microlens-platform
+    , mtl
+    , reinforce ==0.0.1.0
+    , transformers
+    , unordered-containers >=0.2
   default-language: Haskell2010